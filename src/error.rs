// Copyright (C) 2021 Scott Lamb <slamb@slamb.org>
// SPDX-License-Identifier: MIT OR Apache-2.0

use std::{fmt::Display, sync::Arc};

use crate::{ConnectionContext, PacketContext, RtspMessageContext, StreamContext, WallTime};
use bytes::Bytes;
use thiserror::Error;

/// An opaque `std::error::Error + Send + Sync + 'static` implementation.
///
/// Currently the focus is on providing detailed human-readable error messages.
/// In most cases they have enough information to find the offending packet
/// in Wireshark.
///
/// If you wish to inspect Retina errors programmatically, or if you need
/// errors formatted in a different way, please file an issue on the `retina`
/// repository.
#[derive(Clone)]
pub struct Error(pub(crate) Arc<ErrorInt>);

impl Error {
    /// Returns the status code, if the error was generated from a response.
<<<<<<< HEAD
    pub fn status_code(&self) -> Option<rtsp_types::StatusCode> {
        match self.0.as_ref() {
            ErrorInt::RtspResponseError { status, .. } => Some(*status),
=======
    pub fn status_code(&self) -> Option<u16> {
        match self.0.as_ref() {
            ErrorInt::RtspResponseError { status, .. } => Some((*status).into()),
>>>>>>> 825683f6
            _ => None,
        }
    }
}

impl Display for Error {
    fn fmt(&self, f: &mut std::fmt::Formatter<'_>) -> std::fmt::Result {
        self.0.fmt(f)
    }
}

impl std::fmt::Debug for Error {
    fn fmt(&self, f: &mut std::fmt::Formatter<'_>) -> std::fmt::Result {
        std::fmt::Debug::fmt(&self.0, f)
    }
}

impl std::error::Error for Error {}

#[derive(Debug, Error)]
pub(crate) enum ErrorInt {
    /// The method's caller provided an invalid argument.
    #[error("Invalid argument: {0}")]
    InvalidArgument(String),

    /// Unparseable or unexpected RTSP message.
    #[error("RTSP framing error: {description}\n\nconn: {conn_ctx}\nmsg: {msg_ctx}")]
    RtspFramingError {
        conn_ctx: ConnectionContext,
        msg_ctx: RtspMessageContext,
        description: String,
    },

    #[error("{status} response to {} CSeq={cseq}: {description}\n\n\
             conn: {conn_ctx}\nmsg: {msg_ctx}", Into::<&str>::into(.method))]
    RtspResponseError {
        conn_ctx: ConnectionContext,
        msg_ctx: RtspMessageContext,
        method: rtsp_types::Method,
        cseq: u32,
        status: rtsp_types::StatusCode,
        description: String,
    },

    #[error(
        "Received interleaved data on unassigned channel {channel_id}: \n\
         {:?}\n\nconn: {conn_ctx}\nmsg: {msg_ctx}",
        crate::hex::LimitedHex::new(data, 64)
    )]
    RtspUnassignedChannelError {
        conn_ctx: ConnectionContext,
        msg_ctx: RtspMessageContext,
        channel_id: u8,
        data: Bytes,
    },

    #[error("{description}\n\nconn: {conn_ctx}\nstream: {stream_ctx}\npkt: {pkt_ctx}")]
    PacketError {
        conn_ctx: ConnectionContext,
        stream_ctx: StreamContext,
        pkt_ctx: PacketContext,
        stream_id: usize,
        description: String,
    },

    #[error(
        "{description}\n\n\
             conn: {conn_ctx}\nstream: {stream_ctx}\n\
             ssrc: {ssrc:08x}\nseq: {sequence_number}\npkt: {pkt_ctx}"
    )]
    RtpPacketError {
        conn_ctx: ConnectionContext,
        stream_ctx: StreamContext,
        pkt_ctx: crate::PacketContext,
        stream_id: usize,
        ssrc: u32,
        sequence_number: u16,
        description: String,
    },

    #[error("Unable to connect to RTSP server: {0}")]
    ConnectError(#[source] std::io::Error),

    #[error("Error reading from RTSP peer: {source}\n\nconn: {conn_ctx}\nmsg: {msg_ctx}")]
    RtspReadError {
        conn_ctx: ConnectionContext,
        msg_ctx: RtspMessageContext,
        source: std::io::Error,
    },

    #[error(
        "Error receiving UDP packet: {source}\n\n\
             conn: {conn_ctx}\nstream: {stream_ctx}\nat: {when}"
    )]
    UdpRecvError {
        conn_ctx: ConnectionContext,
        stream_ctx: StreamContext,
        when: WallTime,
        source: std::io::Error,
    },

    #[error("Error writing to RTSP peer: {source}\n\nconn: {conn_ctx}")]
    WriteError {
        conn_ctx: ConnectionContext,
        source: std::io::Error,
    },

    #[error("Failed precondition: {0}")]
    FailedPrecondition(String),

    #[error("Internal error: {0}")]
    Internal(#[source] Box<dyn std::error::Error + Send + Sync>),

    #[error("Timeout")]
    Timeout,
}<|MERGE_RESOLUTION|>--- conflicted
+++ resolved
@@ -21,15 +21,9 @@
 
 impl Error {
     /// Returns the status code, if the error was generated from a response.
-<<<<<<< HEAD
     pub fn status_code(&self) -> Option<rtsp_types::StatusCode> {
         match self.0.as_ref() {
             ErrorInt::RtspResponseError { status, .. } => Some(*status),
-=======
-    pub fn status_code(&self) -> Option<u16> {
-        match self.0.as_ref() {
-            ErrorInt::RtspResponseError { status, .. } => Some((*status).into()),
->>>>>>> 825683f6
             _ => None,
         }
     }
